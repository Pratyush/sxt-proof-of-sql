mod error;
pub use error::ProofError;

mod transcript;
#[cfg(test)]
mod transcript_test;
<<<<<<< HEAD
pub use transcript::TranscriptProtocol;

use curve25519_dalek::scalar::Scalar;

pub struct Commitment {
    //The actual commitment to a column/vector. It may make sense for this to be non compressed, and only serialized as compressed.
    pub commitment : curve25519_dalek::ristretto::CompressedRistretto,
    //The length of the column/vector.
    pub length : usize,
}

pub trait PIPProof {
    fn create(
        //The merlin transcript for the prover
        transcript: &mut dyn TranscriptProtocol, 
        //The inputs to the PIP. This is several columns. We may eventually wish for this to be a arrow::record_batch::RecordBatch instead.
        inputs : Vec<&[Scalar]>, 
        //The output of the PIP. Note: these are not computed by the PIP itself. The PIP simply produces a proof that these are correct.
        outputs : Vec<&[Scalar]>,
    ) -> Self;
    fn verify(&self, 
        //The merlin transcript for the verifier
        transcript: &mut dyn TranscriptProtocol, 
        //The commitments of the inputs to the PIP. Typically, these are known by the verifier.
        inputs : Vec<Commitment>, 
        //The commitments of the outputs to the PIP. Typically, these are sent from the prover to the verifier before the PIPproof is created.
        outputs : Vec<Commitment>,
    ) -> Result<(), ProofError>;
    //fn to_bytes(&self) -> &[u8];
    //fn from_bytes(data : &[u8]) -> Self;
}
=======
pub use transcript::Transcript;
>>>>>>> b48f4082
<|MERGE_RESOLUTION|>--- conflicted
+++ resolved
@@ -4,8 +4,7 @@
 mod transcript;
 #[cfg(test)]
 mod transcript_test;
-<<<<<<< HEAD
-pub use transcript::TranscriptProtocol;
+pub use transcript::Transcript;
 
 use curve25519_dalek::scalar::Scalar;
 
@@ -19,7 +18,7 @@
 pub trait PIPProof {
     fn create(
         //The merlin transcript for the prover
-        transcript: &mut dyn TranscriptProtocol, 
+        transcript: &mut Transcript, 
         //The inputs to the PIP. This is several columns. We may eventually wish for this to be a arrow::record_batch::RecordBatch instead.
         inputs : Vec<&[Scalar]>, 
         //The output of the PIP. Note: these are not computed by the PIP itself. The PIP simply produces a proof that these are correct.
@@ -27,7 +26,7 @@
     ) -> Self;
     fn verify(&self, 
         //The merlin transcript for the verifier
-        transcript: &mut dyn TranscriptProtocol, 
+        transcript: &mut Transcript, 
         //The commitments of the inputs to the PIP. Typically, these are known by the verifier.
         inputs : Vec<Commitment>, 
         //The commitments of the outputs to the PIP. Typically, these are sent from the prover to the verifier before the PIPproof is created.
@@ -35,7 +34,4 @@
     ) -> Result<(), ProofError>;
     //fn to_bytes(&self) -> &[u8];
     //fn from_bytes(data : &[u8]) -> Self;
-}
-=======
-pub use transcript::Transcript;
->>>>>>> b48f4082
+}